--- conflicted
+++ resolved
@@ -8,51 +8,6 @@
 from .test_aics_image import CZI_FILE, OME_FILE, PNG_FILE, TIF_FILE
 
 
-<<<<<<< HEAD
-=======
-def test_aicsimage_context_manager(resources_dir):
-    from aicsimageio import AICSImage
-
-    # Ensure that no dask cluster or client is available before
-    with pytest.raises(ValueError):
-        get_client()
-
-    # Load the image in a context manager that spawn and closes a cluster and client
-    # Processes = False informs dask to use threads instead of processes
-    # We must use threads here to make sure we can properly run codecov
-    with AICSImage(
-        resources_dir / "s_3_t_1_c_3_z_5.czi", dask_kwargs={"processes": False}
-    ) as image:
-        assert get_client() is not None
-        assert image.data.shape == (3, 1, 3, 5, 325, 475)
-
-    # Ensure that no dask cluster or client is available after
-    with pytest.raises(ValueError):
-        get_client()
-
-
-def test_reader_context_manager(resources_dir):
-    from aicsimageio.readers import CziReader
-
-    # Ensure that no dask cluster or client is available before
-    with pytest.raises(ValueError):
-        get_client()
-
-    # Load the image in a context manager that spawn and closes a cluster and client
-    # Processes = False informs dask to use threads instead of processes
-    # We must use threads here to make sure we can properly run codecov
-    with CziReader(
-        resources_dir / "s_3_t_1_c_3_z_5.czi", dask_kwargs={"processes": False}
-    ) as reader:
-        assert get_client() is not None
-        assert reader.data.shape == (1, 3, 3, 5, 325, 475)
-
-    # Ensure that no dask cluster or client is available after
-    with pytest.raises(ValueError):
-        get_client()
-
-
->>>>>>> 85840171
 @pytest.mark.parametrize(
     "filename, expected_shape",
     [
